--- conflicted
+++ resolved
@@ -90,11 +90,7 @@
         "//Source/common:SNTXPCSyncServiceInterface",
         "//Source/common:SNTXPCUnprivilegedControlInterface",
         "//Source/common:SigningIDHelpers",
-<<<<<<< HEAD
         "//Source/common:SystemResources",
-        "//Source/santasyncservice:sync_lib",
-=======
->>>>>>> ead11d0b
         "@FMDB",
     ],
 )
