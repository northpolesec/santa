--- conflicted
+++ resolved
@@ -227,18 +227,13 @@
   }
 }
 
-<<<<<<< HEAD
-void TemporaryMonitorMode::Begin(uint32_t seconds) {
-  SetTimerInterval(seconds);
+bool TemporaryMonitorMode::BeginLocked(uint32_t seconds, bool gen_uuid_on_start) {
   NSDate *expiry = [NSDate dateWithTimeIntervalSinceNow:seconds];
-  StartTimer();
-=======
-bool TemporaryMonitorMode::BeginLocked(uint32_t seconds, bool gen_uuid_on_start) {
+
   bool did_start_new_timer = StartTimerWithInterval(seconds);
   if (did_start_new_timer && gen_uuid_on_start) {
     current_uuid_ = [NSUUID UUID];
   }
->>>>>>> 1506550e
 
   uint64_t deadline = AddNanosecondsToMachTime(seconds * NSEC_PER_SEC, mach_continuous_time());
 
@@ -251,12 +246,10 @@
 
   deadline_ = deadline;
 
-<<<<<<< HEAD
   id<SNTNotifierXPC> rop = [notification_queue_.notifierConnection remoteObjectProxy];
   [rop enterTemporaryMonitorMode:expiry];
-=======
+
   return did_start_new_timer;
->>>>>>> 1506550e
 }
 
 bool TemporaryMonitorMode::Cancel() {
