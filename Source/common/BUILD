--- conflicted
+++ resolved
@@ -444,11 +444,8 @@
         ":SNTRule",
         ":SNTStrengthify",
         ":SNTSystemInfo",
-<<<<<<< HEAD
         "//Source/santasyncservice:Pinning",
-=======
         ":SystemResources",
->>>>>>> 15384955
     ],
 )
 
