--- conflicted
+++ resolved
@@ -486,11 +486,8 @@
         ":SNTPushClientNATSTest",
         ":SNTStreamingMultipartFormDataTest",
         ":SNTSyncConfigBundleTest",
-<<<<<<< HEAD
         ":SNTSyncManagerTest",
-=======
         ":SNTSyncManagerNATSTest",
->>>>>>> 116b99c8
         ":SNTSyncRuleDownloadTest",
         ":SNTSyncTest",
     ],
