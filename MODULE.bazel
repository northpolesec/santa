--- conflicted
+++ resolved
@@ -15,11 +15,7 @@
 bazel_dep(name = "protos", version = "1.0.1", repo_name = "northpolesec_protos")
 git_override(
     module_name = "protos",
-<<<<<<< HEAD
-    commit = "d763e5330c7996379b727693d49e1d956c827fe3",
-=======
-    commit = "7932fdd7ede16b1769397e9129b326578f4f0724",
->>>>>>> 1c712a84
+    commit = "bd61ba67c96bb8983e1b1ecf51f0af0d9308ac63",
     remote = "https://github.com/northpolesec/protos",
 )
 
